--- conflicted
+++ resolved
@@ -39,13 +39,9 @@
 	ports           []v1.ContainerPort
 }
 
-<<<<<<< HEAD
-var tag = util.Before(util.GetVersion().VersionNumber, "-")
-=======
 // Transform iofogctl version into tag for images. Ignore patch version
 var majorMinorPatch = strings.Split(util.Before(util.GetVersion().VersionNumber, "-"), ".")
 var tag = majorMinorPatch[0] + "." + majorMinorPatch[1] + ".0"
->>>>>>> d96ec045
 
 var controllerMicroservice = microservice{
 	name:     "controller",
@@ -54,11 +50,7 @@
 	containers: []container{
 		{
 			name:            "controller",
-<<<<<<< HEAD
-			image:           "iofog/controller:1.2.1",
-=======
 			image:           "iofog/controller:" + "1.2.1", // TODO: (Serge) Replace 1.2.1 with tag var after 1.2.x
->>>>>>> d96ec045
 			imagePullPolicy: "Always",
 			readinessProbe: &v1.Probe{
 				Handler: v1.Handler{
@@ -90,11 +82,7 @@
 	containers: []container{
 		{
 			name:            "connector",
-<<<<<<< HEAD
-			image:           "iofog/connector:1.2.0",
-=======
 			image:           "iofog/connector:" + tag,
->>>>>>> d96ec045
 			imagePullPolicy: "Always",
 		},
 	},
@@ -106,11 +94,7 @@
 	containers: []container{
 		{
 			name:            "scheduler",
-<<<<<<< HEAD
-			image:           "iofog/iofog-scheduler:1.2.0",
-=======
 			image:           "iofog/iofog-scheduler:" + tag,
->>>>>>> d96ec045
 			imagePullPolicy: "Always",
 		},
 	},
@@ -123,11 +107,7 @@
 	containers: []container{
 		{
 			name:            "operator",
-<<<<<<< HEAD
-			image:           "iofog/iofog-operator:1.2.0",
-=======
 			image:           "iofog/iofog-operator:" + tag,
->>>>>>> d96ec045
 			imagePullPolicy: "Always",
 			readinessProbe: &v1.Probe{
 				Handler: v1.Handler{
@@ -184,11 +164,7 @@
 	containers: []container{
 		{
 			name:            "kubelet",
-<<<<<<< HEAD
-			image:           "iofog/iofog-kubelet:1.2.0",
-=======
 			image:           "iofog/iofog-kubelet:" + tag,
->>>>>>> d96ec045
 			imagePullPolicy: "Always",
 			args: []string{
 				"--namespace",
