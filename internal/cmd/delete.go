--- conflicted
+++ resolved
@@ -29,10 +29,7 @@
 		newDeleteNamespaceCommand(),
 		newDeleteControllerCommand(),
 		newDeleteAgentCommand(),
-<<<<<<< HEAD
-=======
 		newDeleteAllCommand(),
->>>>>>> 829185b9
 	)
 	return cmd
 }