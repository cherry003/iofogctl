--- conflicted
+++ resolved
@@ -68,11 +68,7 @@
 	)
 
 	// Register flags
-<<<<<<< HEAD
-	cmd.Flags().StringVarP(&opt.Filename, "file", "f", "", "YAML file containing resource definitions for Controllers and Agents to deploy")
-=======
 	cmd.Flags().StringVarP(&opt.Filename, "file", "f", "", "YAML file containing resource definitions for Controllers and Agents")
->>>>>>> 829185b9
 
 	return cmd
 }