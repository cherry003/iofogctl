/*
 *  *******************************************************************************
 *  * Copyright (c) 2019 Edgeworx, Inc.
 *  *
 *  * This program and the accompanying materials are made available under the
 *  * terms of the Eclipse Public License v. 2.0 which is available at
 *  * http://www.eclipse.org/legal/epl-2.0
 *  *
 *  * SPDX-License-Identifier: EPL-2.0
 *  *******************************************************************************
 *
 */

package get

import (
	"github.com/eclipse-iofog/iofogctl/internal/config"
	"github.com/eclipse-iofog/iofogctl/pkg/iofog"
	"github.com/eclipse-iofog/iofogctl/pkg/util"
	"time"
)

type controllerExecutor struct {
	namespace string
}

func newControllerExecutor(namespace string) *controllerExecutor {
	c := &controllerExecutor{}
	c.namespace = namespace
	return c
}

func (exe *controllerExecutor) Execute() error {
	printNamespace(exe.namespace)
	return generateControllerOutput(exe.namespace)
}

func generateControllerOutput(namespace string) error {
	// Get controller config details
	controllers, err := config.GetControllers(namespace)
	if err != nil {
		return err
	}

	// Generate table and headers
	table := make([][]string, len(controllers)+1)
	headers := []string{
		"CONTROLLER",
		"STATUS",
		"AGE",
		//"UPTIME",
		"IP",
		"PORT",
	}
	table[0] = append(table[0], headers...)

	// Populate rows
	for idx, ctrlConfig := range controllers {
		// Instantiate connection to controller
		ctrl := iofog.NewController(ctrlConfig.Endpoint)

		// Ping status
		ctrlStatus, err := ctrl.GetStatus()
		//uptime := "-"
		status := "Failing"
		if err == nil {
<<<<<<< HEAD
			//uptimeSec := ctrlStatus.UptimeTimeMsUTC / int64(1000)
			//uptime, _ = util.ElapsedUTC(util.FromIntUTC(uptimeSec), util.NowUTC())
=======
			uptime = util.FormatDuration(time.Duration(int64(ctrlStatus.UptimeSeconds)) * time.Second)
>>>>>>> 829185b9
			status = ctrlStatus.Status
		}

		// Get age
		age := "-"
		if ctrlConfig.Created != "" {
			age, _ = util.ElapsedUTC(ctrlConfig.Created, util.NowUTC())
		}
		row := []string{
			ctrlConfig.Name,
			status,
			age,
			//uptime,
			util.Before(ctrlConfig.Endpoint, ":"),
			util.After(ctrlConfig.Endpoint, ":"),
		}
		table[idx+1] = append(table[idx+1], row...)
	}

	// Print table
	err = print(table)
	if err != nil {
		return err
	}

	return nil
}<|MERGE_RESOLUTION|>--- conflicted
+++ resolved
@@ -48,7 +48,7 @@
 		"CONTROLLER",
 		"STATUS",
 		"AGE",
-		//"UPTIME",
+		"UPTIME",
 		"IP",
 		"PORT",
 	}
@@ -61,15 +61,10 @@
 
 		// Ping status
 		ctrlStatus, err := ctrl.GetStatus()
-		//uptime := "-"
+		uptime := "-"
 		status := "Failing"
 		if err == nil {
-<<<<<<< HEAD
-			//uptimeSec := ctrlStatus.UptimeTimeMsUTC / int64(1000)
-			//uptime, _ = util.ElapsedUTC(util.FromIntUTC(uptimeSec), util.NowUTC())
-=======
 			uptime = util.FormatDuration(time.Duration(int64(ctrlStatus.UptimeSeconds)) * time.Second)
->>>>>>> 829185b9
 			status = ctrlStatus.Status
 		}
 
@@ -82,7 +77,7 @@
 			ctrlConfig.Name,
 			status,
 			age,
-			//uptime,
+			uptime,
 			util.Before(ctrlConfig.Endpoint, ":"),
 			util.After(ctrlConfig.Endpoint, ":"),
 		}
